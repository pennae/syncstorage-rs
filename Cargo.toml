--- conflicted
+++ resolved
@@ -30,16 +30,9 @@
 env_logger = "0.6"
 failure = "0.1.5"
 futures = "0.1.28"
-<<<<<<< HEAD
 googleapis-raw = { version = "0", path = "../mozilla-rust-sdk/googleapis-raw", optional = true }
 grpcio = { version = "0.5.0-alpha.1", optional = true }
-lazy_static = "1.3.0"
-=======
-#googleapis-raw = { version = "0", path = "../mozilla-rust-sdk/googleapis-raw", optional = true}
-#grpcio = { version = "0.5.0-alpha.1", optional = true }
 lazy_static = "1.4.0"
-# TODO: switch back to default (use_ring) after upgrading hyper-rustls 0.6
->>>>>>> 8976e705
 hawk = { version = "3.0.0", default_features = false, features = ["use_openssl"] }
 # XXX: switch back to this line for google_grpc (w/ working hawk auth) support
 #hawk = "3.0.0"
@@ -50,7 +43,7 @@
 mozsvc-common = "0.1"
 # num = "0.2.0"
 num_cpus = "1.10"
-protobuf = "2.8.0"
+protobuf = "2.7.0"
 rand = "0.7"
 regex = "1.3"
 sentry = "0.17.0"
@@ -84,11 +77,4 @@
 
 [features]
 db_test = []
-<<<<<<< HEAD
-google_grpc = ["googleapis-raw", "grpcio"]
-=======
-#google_grpc = ["googleapis-raw", "grpcio"]
-
-#[patch.crates-io]
-#actix-web = { git = "https://github.com/pjenvey/actix-web", branch = "extensions-leak-1062" }
->>>>>>> 8976e705
+google_grpc = ["googleapis-raw", "grpcio"]